// Main Application Entry Point - Optimized Version with Critical Fixes
import { AudioPlayer } from './audioPlayer.js';
import { TranscriptRenderer } from './transcriptRenderer.js';
import { HighFrequencyHighlighter } from './highFrequencyHighlighter.js';
import { Dictionary } from './dictionary.js';
import { UIController } from './uiController.js';
import { PerformanceMonitor } from './performanceMonitor.js';

class LinguaSpaceApp {
    constructor() {
        this.audioPlayer = null;
        this.transcriptRenderer = null;
        this.highFrequencyHighlighter = null;
        this.dictionary = null;
        this.uiController = null;
        this.transcriptData = null;
        this.isInitialized = false;
        
<<<<<<< HEAD
        // CRITICAL FIX 1: ENABLE HIGH FREQUENCY HIGHLIGHTER FOR SHORT WORDS
        this.useHighFrequencyHighlighter = true; // ← CRITICAL CHANGE
        this.performanceMode = true;
=======
        // OPTIMIZATION: Flags to control which systems are active
        // Enable the high-frequency highlighter by default to improve
        // synchronization of very short words without heavy CPU usage.
        this.useHighFrequencyHighlighter = true;
        this.performanceMode = true; // Enable performance optimizations
>>>>>>> e6017a49
        
        this.init();
    }

    async init() {
        try {
            this.showLoadingOverlay(true);
            
            this.dictionary = new Dictionary();
            this.uiController = new UIController();
            
            // CRITICAL FIX 2: Add fallback system for missing files
            await this.loadTranscriptData();
            
            this.audioPlayer = new AudioPlayer('audio-player');
            
            // CRITICAL FIX 3: Disable duplicate TranscriptRenderer when using HighFrequency
            if (this.useHighFrequencyHighlighter) {
                // Create minimal renderer only for structure
                this.transcriptRenderer = new TranscriptRenderer(
                    this.transcriptData,
                    this.audioPlayer,
                    this.dictionary
                );
                // Disable old renderer's highlight update to prevent conflicts
                this.transcriptRenderer.updateHighlight = () => {}; // Noop
            } else {
                this.transcriptRenderer = new TranscriptRenderer(
                    this.transcriptData,
                    this.audioPlayer,
                    this.dictionary
                );
            }
            
            // Initialize high-frequency highlighter
            if (this.useHighFrequencyHighlighter) {
                const transcriptContainer = document.getElementById('transcript-content');
                this.highFrequencyHighlighter = new HighFrequencyHighlighter(
                    transcriptContainer,
                    this.audioPlayer
                );
            }
            
            this.setupEventListeners();
            await this.transcriptRenderer.render();
            
            // Initialize high-frequency highlighter after render
            if (this.useHighFrequencyHighlighter && this.highFrequencyHighlighter) {
                await this.highFrequencyHighlighter.init(this.transcriptData);
            }
            
            this.updateWordCount();
            this.setupDebugCommands();
            this.showLoadingOverlay(false);
            
            this.isInitialized = true;
            console.log('🚀 App initialized with High Frequency Highlighter for short words');
            
        } catch (error) {
            console.error('Failed to initialize LinguaSpace:', error);
            this.showError(`Failed to load: ${error.message}`);
        }
    }

    // CRITICAL FIX 4: Better error handling for file loading
    async loadTranscriptData() {
        try {
            // Try to load main file
            let response = await fetch('Books_Summary.json');
            
            // If failed, try alternative file
            if (!response.ok) {
                console.warn('Books_Summary.json not found, trying fallback...');
                response = await fetch('transcript.json');
            }
            
            // If still failed, use demo data
            if (!response.ok) {
                console.warn('No transcript file found, using demo data');
                this.transcriptData = this.getDemoTranscript();
                return;
            }
            
            this.transcriptData = await response.json();
            
            if (!this.transcriptData.segments || !Array.isArray(this.transcriptData.segments)) {
                throw new Error('Invalid transcript format');
            }
            
            console.log(`Loaded transcript with ${this.transcriptData.segments.length} segments`);
        } catch (error) {
            console.error('Error loading transcript:', error);
            this.transcriptData = this.getDemoTranscript();
        }
    }

    // CRITICAL FIX 5: Demo data to prevent total failure
    getDemoTranscript() {
        return {
            segments: [{
                words: [
                    { type: 'word', text: 'Welcome', start: 0.0, end: 0.5 },
                    { type: 'spacing', text: ' ' },
                    { type: 'word', text: 'to', start: 0.5, end: 0.6 }, // Short word!
                    { type: 'spacing', text: ' ' },
                    { type: 'word', text: 'LinguaSpace', start: 0.6, end: 1.2 },
                    { type: 'spacing', text: '. ' },
                    { type: 'word', text: 'This', start: 1.3, end: 1.5 },
                    { type: 'spacing', text: ' ' },
                    { type: 'word', text: 'is', start: 1.5, end: 1.6 }, // Short word!
                    { type: 'spacing', text: ' ' },
                    { type: 'word', text: 'a', start: 1.6, end: 1.65 }, // Short word!
                    { type: 'spacing', text: ' ' },
                    { type: 'word', text: 'demo', start: 1.65, end: 2.0 },
                    { type: 'spacing', text: '. ' },
                    { type: 'word', text: 'It', start: 2.1, end: 2.2 }, // Short word!
                    { type: 'spacing', text: ' ' },
                    { type: 'word', text: 'includes', start: 2.2, end: 2.8 },
                    { type: 'spacing', text: ' ' },
                    { type: 'word', text: 'short', start: 2.8, end: 3.1 },
                    { type: 'spacing', text: ' ' },
                    { type: 'word', text: 'words', start: 3.1, end: 3.5 },
                    { type: 'spacing', text: '.' }
                ]
            }]
        };
    }    setupEventListeners() {
        // CRITICAL FIX 6: Remove excessive throttling for audio updates
        this.audioPlayer.on('timeupdate', (currentTime) => {
            // Use only high-frequency highlighter if active
            if (this.useHighFrequencyHighlighter && this.highFrequencyHighlighter) {
                // High-frequency highlighter has its own optimization
                // Don't do anything here to avoid conflicts
            } else {
                this.transcriptRenderer.updateHighlight(currentTime);
            }
            
            // UI updates can continue with throttle
            this.uiController.updateProgress(currentTime, this.audioPlayer.duration);
        });

        this.audioPlayer.on('durationchange', (duration) => {
            this.uiController.updateDuration(duration);
        });

        this.audioPlayer.on('play', () => {
            this.uiController.updatePlayButton(true);
        });

        this.audioPlayer.on('pause', () => {
            this.uiController.updatePlayButton(false);
        });

        this.audioPlayer.on('loadstart', () => {
            this.uiController.showLoadingState();
        });

        this.audioPlayer.on('loadeddata', () => {
            this.uiController.hideLoadingState();
        });

        this.audioPlayer.on('error', (error) => {
            console.error('Audio player error:', error);
            this.showError('Audio playback error. Please check the audio file.');
        });

        // CRITICAL FIX 7: Add missing play-pause event listener connection
        this.uiController.on('play-pause', () => {
            console.log('🎮 [APP] Received play-pause event from UI');
            this.audioPlayer.togglePlayPause();
        });

        // UI controller events for other controls
        this.uiController.on('jump', async (seconds) => {
            console.log(`App received jump: ${seconds}s`);
            await this.audioPlayer.jump(seconds);
        });

        this.uiController.on('speed-change', (speed) => {
            this.audioPlayer.setPlaybackRate(speed);
        });

        this.uiController.on('seek-percentage', async (percentage) => {
            console.log(`App received seek-percentage: ${percentage}%`);
            const newTime = (percentage / 100) * this.audioPlayer.duration;
            await this.audioPlayer.seek(newTime);
        });

        // Progress bar click handling
        const progressContainer = document.querySelector('.progress-container');
        if (progressContainer) {
            progressContainer.addEventListener('click', (e) => {
                const rect = progressContainer.getBoundingClientRect();
                const percent = (e.clientX - rect.left) / rect.width;
                const newTime = percent * this.audioPlayer.duration;
                this.audioPlayer.currentTime = newTime;
            });
        }
    }

    updateWordCount() {
        if (!this.transcriptData || !this.transcriptData.segments) return;
        
        let wordCount = 0;
        this.transcriptData.segments.forEach(segment => {
            if (segment.words) {
                wordCount += segment.words.filter(word => word.type === 'word').length;
            }
        });
        
        const wordCountElement = document.getElementById('word-count');
        if (wordCountElement) {
            wordCountElement.textContent = `${wordCount.toLocaleString()} words`;
        }
    }

    setupDebugCommands() {
        // Performance monitor toggle
        document.addEventListener('keydown', (e) => {
            if (e.ctrlKey && e.shiftKey && e.key === 'P') {
                e.preventDefault();
                if (window.performanceMonitor) {
                    window.performanceMonitor.toggleDashboard();
                }
            }
        });

        // Debug info
        window.app = this;
        window.debugInfo = () => {
            console.log('LinguaSpace Debug Info:', {
                isInitialized: this.isInitialized,
                useHighFrequencyHighlighter: this.useHighFrequencyHighlighter,
                transcriptSegments: this.transcriptData?.segments?.length || 0,
                audioPlayer: !!this.audioPlayer,
                transcriptRenderer: !!this.transcriptRenderer,
                highFrequencyHighlighter: !!this.highFrequencyHighlighter
            });
        };
    }

    showLoadingOverlay(show) {
        const overlay = document.getElementById('loading-overlay');
        if (overlay) {
            overlay.style.display = show ? 'flex' : 'none';
        }
    }

    showError(message) {
        // Create error overlay if it doesn't exist
        let errorOverlay = document.getElementById('error-overlay');
        if (!errorOverlay) {
            errorOverlay = document.createElement('div');
            errorOverlay.id = 'error-overlay';
            errorOverlay.style.cssText = `
                position: fixed;
                top: 0;
                left: 0;
                width: 100%;
                height: 100%;
                background: rgba(0, 0, 0, 0.8);
                display: flex;
                align-items: center;
                justify-content: center;
                z-index: 10000;
                color: white;
                font-family: Arial, sans-serif;
            `;
            
            const errorContent = document.createElement('div');
            errorContent.style.cssText = `
                background: #ff4444;
                padding: 20px;
                border-radius: 8px;
                max-width: 500px;
                text-align: center;
            `;
            errorContent.innerHTML = `
                <h3>Error</h3>
                <p>${message}</p>
                <button onclick="this.parentElement.parentElement.remove()" style="
                    background: white;
                    border: none;
                    padding: 10px 20px;
                    border-radius: 4px;
                    cursor: pointer;
                    margin-top: 10px;
                ">Close</button>
            `;
            
            errorOverlay.appendChild(errorContent);
            document.body.appendChild(errorOverlay);
        }
        
        this.showLoadingOverlay(false);
    }
}

// Initialize app when DOM is ready
document.addEventListener('DOMContentLoaded', () => {
    new LinguaSpaceApp();
});

// Initialize performance monitor
if (window.PerformanceMonitor) {
    window.performanceMonitor = new PerformanceMonitor();
}

export { LinguaSpaceApp };<|MERGE_RESOLUTION|>--- conflicted
+++ resolved
@@ -1,4 +1,4 @@
-// Main Application Entry Point - Optimized Version with Critical Fixes
+// Main Application Entry Point - Optimized Version
 import { AudioPlayer } from './audioPlayer.js';
 import { TranscriptRenderer } from './transcriptRenderer.js';
 import { HighFrequencyHighlighter } from './highFrequencyHighlighter.js';
@@ -16,52 +16,38 @@
         this.transcriptData = null;
         this.isInitialized = false;
         
-<<<<<<< HEAD
-        // CRITICAL FIX 1: ENABLE HIGH FREQUENCY HIGHLIGHTER FOR SHORT WORDS
-        this.useHighFrequencyHighlighter = true; // ← CRITICAL CHANGE
-        this.performanceMode = true;
-=======
         // OPTIMIZATION: Flags to control which systems are active
         // Enable the high-frequency highlighter by default to improve
         // synchronization of very short words without heavy CPU usage.
         this.useHighFrequencyHighlighter = true;
         this.performanceMode = true; // Enable performance optimizations
->>>>>>> e6017a49
         
         this.init();
     }
 
     async init() {
         try {
+            // Show loading overlay
             this.showLoadingOverlay(true);
             
+            // Initialize core components
             this.dictionary = new Dictionary();
             this.uiController = new UIController();
             
-            // CRITICAL FIX 2: Add fallback system for missing files
+            // Load transcript data
             await this.loadTranscriptData();
             
+            // Initialize audio player
             this.audioPlayer = new AudioPlayer('audio-player');
             
-            // CRITICAL FIX 3: Disable duplicate TranscriptRenderer when using HighFrequency
-            if (this.useHighFrequencyHighlighter) {
-                // Create minimal renderer only for structure
-                this.transcriptRenderer = new TranscriptRenderer(
-                    this.transcriptData,
-                    this.audioPlayer,
-                    this.dictionary
-                );
-                // Disable old renderer's highlight update to prevent conflicts
-                this.transcriptRenderer.updateHighlight = () => {}; // Noop
-            } else {
-                this.transcriptRenderer = new TranscriptRenderer(
-                    this.transcriptData,
-                    this.audioPlayer,
-                    this.dictionary
-                );
-            }
-            
-            // Initialize high-frequency highlighter
+            // Initialize transcript renderer (original system)
+            this.transcriptRenderer = new TranscriptRenderer(
+                this.transcriptData,
+                this.audioPlayer,
+                this.dictionary
+            );
+            
+            // OPTIMIZATION: Only initialize high-frequency highlighter if needed
             if (this.useHighFrequencyHighlighter) {
                 const transcriptContainer = document.getElementById('transcript-content');
                 this.highFrequencyHighlighter = new HighFrequencyHighlighter(
@@ -70,46 +56,46 @@
                 );
             }
             
+            // Setup event listeners
             this.setupEventListeners();
+            
+            // Render transcript with original system
             await this.transcriptRenderer.render();
             
-            // Initialize high-frequency highlighter after render
+            // OPTIMIZATION: Only initialize if enabled
             if (this.useHighFrequencyHighlighter && this.highFrequencyHighlighter) {
                 await this.highFrequencyHighlighter.init(this.transcriptData);
             }
             
+            // Update UI
             this.updateWordCount();
+            
+            // Setup debug commands
             this.setupDebugCommands();
+            
+            // Hide loading overlay
             this.showLoadingOverlay(false);
             
             this.isInitialized = true;
-            console.log('🚀 App initialized with High Frequency Highlighter for short words');
+            
+            // OPTIMIZATION: Log performance metrics
+            console.log('🚀 App initialized successfully');
+            if (this.performanceMode) {
+                console.log('⚡ Performance mode enabled');
+            }
             
         } catch (error) {
             console.error('Failed to initialize LinguaSpace:', error);
-            this.showError(`Failed to load: ${error.message}`);
-        }
-    }
-
-    // CRITICAL FIX 4: Better error handling for file loading
+            this.showError('Failed to load the podcast. Please check the file paths.');
+        }
+    }
+
     async loadTranscriptData() {
         try {
-            // Try to load main file
-            let response = await fetch('Books_Summary.json');
-            
-            // If failed, try alternative file
+            const response = await fetch('Books_Summary.json');
             if (!response.ok) {
-                console.warn('Books_Summary.json not found, trying fallback...');
-                response = await fetch('transcript.json');
-            }
-            
-            // If still failed, use demo data
-            if (!response.ok) {
-                console.warn('No transcript file found, using demo data');
-                this.transcriptData = this.getDemoTranscript();
-                return;
-            }
-            
+                throw new Error(`HTTP error! status: ${response.status}`);
+            }
             this.transcriptData = await response.json();
             
             if (!this.transcriptData.segments || !Array.isArray(this.transcriptData.segments)) {
@@ -119,57 +105,33 @@
             console.log(`Loaded transcript with ${this.transcriptData.segments.length} segments`);
         } catch (error) {
             console.error('Error loading transcript:', error);
-            this.transcriptData = this.getDemoTranscript();
-        }
-    }
-
-    // CRITICAL FIX 5: Demo data to prevent total failure
-    getDemoTranscript() {
-        return {
-            segments: [{
-                words: [
-                    { type: 'word', text: 'Welcome', start: 0.0, end: 0.5 },
-                    { type: 'spacing', text: ' ' },
-                    { type: 'word', text: 'to', start: 0.5, end: 0.6 }, // Short word!
-                    { type: 'spacing', text: ' ' },
-                    { type: 'word', text: 'LinguaSpace', start: 0.6, end: 1.2 },
-                    { type: 'spacing', text: '. ' },
-                    { type: 'word', text: 'This', start: 1.3, end: 1.5 },
-                    { type: 'spacing', text: ' ' },
-                    { type: 'word', text: 'is', start: 1.5, end: 1.6 }, // Short word!
-                    { type: 'spacing', text: ' ' },
-                    { type: 'word', text: 'a', start: 1.6, end: 1.65 }, // Short word!
-                    { type: 'spacing', text: ' ' },
-                    { type: 'word', text: 'demo', start: 1.65, end: 2.0 },
-                    { type: 'spacing', text: '. ' },
-                    { type: 'word', text: 'It', start: 2.1, end: 2.2 }, // Short word!
-                    { type: 'spacing', text: ' ' },
-                    { type: 'word', text: 'includes', start: 2.2, end: 2.8 },
-                    { type: 'spacing', text: ' ' },
-                    { type: 'word', text: 'short', start: 2.8, end: 3.1 },
-                    { type: 'spacing', text: ' ' },
-                    { type: 'word', text: 'words', start: 3.1, end: 3.5 },
-                    { type: 'spacing', text: '.' }
-                ]
-            }]
-        };
-    }    setupEventListeners() {
-        // CRITICAL FIX 6: Remove excessive throttling for audio updates
+            throw error;
+        }
+    }
+
+    setupEventListeners() {
+        // OPTIMIZATION: Debounced timeupdate handler
+        let timeUpdateDebounce = null;
+        
         this.audioPlayer.on('timeupdate', (currentTime) => {
-            // Use only high-frequency highlighter if active
-            if (this.useHighFrequencyHighlighter && this.highFrequencyHighlighter) {
-                // High-frequency highlighter has its own optimization
-                // Don't do anything here to avoid conflicts
-            } else {
-                this.transcriptRenderer.updateHighlight(currentTime);
-            }
-            
-            // UI updates can continue with throttle
-            this.uiController.updateProgress(currentTime, this.audioPlayer.duration);
-        });
-
-        this.audioPlayer.on('durationchange', (duration) => {
-            this.uiController.updateDuration(duration);
+            // Clear existing timeout
+            if (timeUpdateDebounce) {
+                clearTimeout(timeUpdateDebounce);
+            }
+            
+            // Debounce updates to prevent excessive rendering
+            timeUpdateDebounce = setTimeout(() => {
+                // Use only one highlighting system at a time
+                if (this.useHighFrequencyHighlighter && this.highFrequencyHighlighter) {
+                    // High-frequency highlighter handles its own optimization
+                } else {
+                    // Use optimized transcript renderer
+                    this.transcriptRenderer.updateHighlight(currentTime);
+                }
+                
+                // Update UI progress less frequently
+                this.uiController.updateProgress(currentTime, this.audioPlayer.duration);
+            }, 16); // ~60fps max
         });
 
         this.audioPlayer.on('play', () => {
@@ -180,28 +142,28 @@
             this.uiController.updatePlayButton(false);
         });
 
-        this.audioPlayer.on('loadstart', () => {
-            this.uiController.showLoadingState();
-        });
-
-        this.audioPlayer.on('loadeddata', () => {
-            this.uiController.hideLoadingState();
-        });
-
-        this.audioPlayer.on('error', (error) => {
-            console.error('Audio player error:', error);
-            this.showError('Audio playback error. Please check the audio file.');
-        });
-
-        // CRITICAL FIX 7: Add missing play-pause event listener connection
+        this.audioPlayer.on('loadedmetadata', () => {
+            this.uiController.updateDuration(this.audioPlayer.duration);
+        });
+
+        // UI controller events
         this.uiController.on('play-pause', () => {
             console.log('🎮 [APP] Received play-pause event from UI');
             this.audioPlayer.togglePlayPause();
         });
 
-        // UI controller events for other controls
+        this.uiController.on('seek', async (time) => {
+            console.log(`App received UI seek: time=${time}, type=${typeof time}`);
+            await this.audioPlayer.seek(time);
+        });
+
+        this.uiController.on('seek-percentage', async (percentage) => {
+            console.log(`App received seek-percentage: ${percentage}%, type=${typeof percentage}`);
+            await this.audioPlayer.seekToPercentage(percentage);
+        });
+
         this.uiController.on('jump', async (seconds) => {
-            console.log(`App received jump: ${seconds}s`);
+            console.log(`App received jump: ${seconds}s, type=${typeof seconds}`);
             await this.audioPlayer.jump(seconds);
         });
 
@@ -209,130 +171,256 @@
             this.audioPlayer.setPlaybackRate(speed);
         });
 
-        this.uiController.on('seek-percentage', async (percentage) => {
-            console.log(`App received seek-percentage: ${percentage}%`);
-            const newTime = (percentage / 100) * this.audioPlayer.duration;
-            await this.audioPlayer.seek(newTime);
-        });
-
-        // Progress bar click handling
-        const progressContainer = document.querySelector('.progress-container');
-        if (progressContainer) {
-            progressContainer.addEventListener('click', (e) => {
-                const rect = progressContainer.getBoundingClientRect();
-                const percent = (e.clientX - rect.left) / rect.width;
-                const newTime = percent * this.audioPlayer.duration;
-                this.audioPlayer.currentTime = newTime;
+        this.uiController.on('loop-toggle', (isLooping) => {
+            this.transcriptRenderer.setLooping(isLooping);
+        });
+
+        this.uiController.on('dictionary-toggle', () => {
+            this.toggleDictionary();
+        });
+
+        // Transcript renderer events
+        this.transcriptRenderer.on('word-click', async (word, time) => {
+            console.log(`App received word-click: word="${word.text}", time=${time}, type=${typeof time}`);
+            await this.audioPlayer.seek(time);
+        });
+
+        this.transcriptRenderer.on('word-save', (word, color) => {
+            this.dictionary.addWord(word, color);
+            this.updateDictionaryDisplay();
+        });
+
+        this.transcriptRenderer.on('word-remove', (word) => {
+            this.dictionary.removeWord(word);
+            this.updateDictionaryDisplay();
+        });
+
+        // OPTIMIZATION: Debounced resize handler
+        let resizeTimeout = null;
+        window.addEventListener('resize', () => {
+            if (resizeTimeout) {
+                clearTimeout(resizeTimeout);
+            }
+            resizeTimeout = setTimeout(() => {
+                this.transcriptRenderer.handleResize();
+            }, 250); // Wait 250ms after resize ends
+        }, { passive: true });
+
+        // Prevent context menu on right-click for our custom implementation
+        document.addEventListener('contextmenu', (e) => {
+            if (e.target.classList.contains('word')) {
+                e.preventDefault();
+            }
+        }, { passive: false });
+
+        // Hide context menu when clicking elsewhere
+        document.addEventListener('click', (e) => {
+            if (!e.target.closest('.context-menu')) {
+                this.uiController.hideContextMenu();
+            }
+        }, { passive: true });
+    }
+
+    updateWordCount() {
+        if (!this.transcriptData) return;
+        
+        // OPTIMIZATION: Cache word count
+        if (this._cachedWordCount === undefined) {
+            let totalWords = 0;
+            this.transcriptData.segments.forEach(segment => {
+                segment.words.forEach(word => {
+                    if (word.type === 'word') {
+                        totalWords++;
+                    }
+                });
             });
-        }
-    }
-
-    updateWordCount() {
-        if (!this.transcriptData || !this.transcriptData.segments) return;
-        
-        let wordCount = 0;
-        this.transcriptData.segments.forEach(segment => {
-            if (segment.words) {
-                wordCount += segment.words.filter(word => word.type === 'word').length;
-            }
-        });
+            this._cachedWordCount = totalWords;
+        }
         
         const wordCountElement = document.getElementById('word-count');
         if (wordCountElement) {
-            wordCountElement.textContent = `${wordCount.toLocaleString()} words`;
-        }
+            wordCountElement.textContent = `${this._cachedWordCount} words`;
+        }
+    }
+
+    toggleDictionary() {
+        const sidebar = document.getElementById('dictionary-sidebar');
+        const isHidden = sidebar.classList.contains('hidden');
+        
+        if (isHidden) {
+            sidebar.classList.remove('hidden');
+            this.updateDictionaryDisplay();
+        } else {
+            sidebar.classList.add('hidden');
+        }
+    }
+
+    // OPTIMIZATION: Batch DOM updates for dictionary
+    updateDictionaryDisplay() {
+        requestAnimationFrame(() => {
+            const savedWords = this.dictionary.getSavedWords();
+            const statsElement = document.getElementById('dictionary-stats');
+            const listElement = document.getElementById('saved-words-list');
+            
+            if (statsElement) {
+                const totalWords = Object.keys(savedWords).length;
+                
+                statsElement.innerHTML = `
+                    <div style="font-size: 1.5rem; font-weight: 600; margin-bottom: 0.5rem;">
+                        ${totalWords}
+                    </div>
+                    <div style="opacity: 0.9;">Words Saved</div>
+                `;
+            }
+            
+            if (listElement) {
+                const sortedWords = Object.entries(savedWords)
+                    .sort(([a], [b]) => a.localeCompare(b));
+                
+                // Create HTML in one go
+                const html = sortedWords.map(([word, data]) => `
+                    <div class="saved-word-item" style="
+                        display: flex;
+                        justify-content: space-between;
+                        align-items: center;
+                        padding: 0.5rem;
+                        margin-bottom: 0.5rem;
+                        background: rgba(248, 250, 252, 0.8);
+                        border-radius: 8px;
+                        border-left: 4px solid ${data.color};
+                    ">
+                        <span style="font-weight: 500; color: ${data.color};">${word}</span>
+                        <button 
+                            class="remove-saved-word" 
+                            data-word="${word}"
+                            style="
+                                background: none;
+                                border: none;
+                                color: #6b7280;
+                                cursor: pointer;
+                                padding: 0.25rem;
+                                border-radius: 4px;
+                                font-size: 0.75rem;
+                            "
+                            title="Remove word"
+                        >×</button>
+                    </div>
+                `).join('');
+                
+                listElement.innerHTML = html;
+                
+                // Use event delegation for remove buttons
+                listElement.addEventListener('click', (e) => {
+                    if (e.target.classList.contains('remove-saved-word')) {
+                        const word = e.target.dataset.word;
+                        this.dictionary.removeWord(word);
+                        this.updateDictionaryDisplay();
+                        this.transcriptRenderer.updateWordColors();
+                    }
+                }, { once: true });
+            }
+        });
     }
 
     setupDebugCommands() {
-        // Performance monitor toggle
-        document.addEventListener('keydown', (e) => {
-            if (e.ctrlKey && e.shiftKey && e.key === 'P') {
-                e.preventDefault();
-                if (window.performanceMonitor) {
-                    window.performanceMonitor.toggleDashboard();
+        // Global debug commands for testing
+        window.linguaDebug = {
+            shortWords: () => {
+                if (this.highFrequencyHighlighter) {
+                    this.highFrequencyHighlighter.debugShortWords();
+                } else {
+                    console.warn('High-frequency highlighter is disabled');
                 }
-            }
-        });
-
-        // Debug info
-        window.app = this;
-        window.debugInfo = () => {
-            console.log('LinguaSpace Debug Info:', {
-                isInitialized: this.isInitialized,
-                useHighFrequencyHighlighter: this.useHighFrequencyHighlighter,
-                transcriptSegments: this.transcriptData?.segments?.length || 0,
-                audioPlayer: !!this.audioPlayer,
-                transcriptRenderer: !!this.transcriptRenderer,
-                highFrequencyHighlighter: !!this.highFrequencyHighlighter
-            });
+            },
+            
+            enableHighFrequency: () => {
+                this.useHighFrequencyHighlighter = true;
+                console.log('High-frequency highlighting enabled (requires reload)');
+            },
+            
+            disableHighFrequency: () => {
+                this.useHighFrequencyHighlighter = false;
+                console.log('High-frequency highlighting disabled');
+            },
+            
+            performanceMode: (enabled) => {
+                this.performanceMode = enabled;
+                console.log(`Performance mode ${enabled ? 'enabled' : 'disabled'}`);
+            },
+            
+            stats: () => {
+                const stats = {
+                    wordCount: this._cachedWordCount || 0,
+                    savedWords: Object.keys(this.dictionary.getSavedWords()).length,
+                    performanceMode: this.performanceMode,
+                    highFrequencyEnabled: this.useHighFrequencyHighlighter
+                };
+                console.table(stats);
+                return stats;
+            },
+            
+            testSeek: (time) => {
+                this.audioPlayer.seek(time);
+            }
         };
     }
 
     showLoadingOverlay(show) {
         const overlay = document.getElementById('loading-overlay');
         if (overlay) {
-            overlay.style.display = show ? 'flex' : 'none';
+            if (show) {
+                overlay.classList.remove('hidden');
+            } else {
+                overlay.classList.add('hidden');
+            }
         }
     }
 
     showError(message) {
-        // Create error overlay if it doesn't exist
-        let errorOverlay = document.getElementById('error-overlay');
-        if (!errorOverlay) {
-            errorOverlay = document.createElement('div');
-            errorOverlay.id = 'error-overlay';
-            errorOverlay.style.cssText = `
-                position: fixed;
-                top: 0;
-                left: 0;
-                width: 100%;
-                height: 100%;
-                background: rgba(0, 0, 0, 0.8);
-                display: flex;
-                align-items: center;
-                justify-content: center;
-                z-index: 10000;
-                color: white;
-                font-family: Arial, sans-serif;
+        this.showLoadingOverlay(false);
+        const loadingMessage = document.getElementById('loading-message');
+        if (loadingMessage) {
+            loadingMessage.innerHTML = `
+                <div style="color: #ef4444; text-align: center;">
+                    <div style="font-size: 2rem; margin-bottom: 1rem;">⚠️</div>
+                    <h3 style="margin-bottom: 0.5rem;">Error Loading Podcast</h3>
+                    <p>${message}</p>
+                    <button onclick="window.location.reload()" style="
+                        margin-top: 1rem;
+                        padding: 0.5rem 1rem;
+                        background: #ef4444;
+                        color: white;
+                        border: none;
+                        border-radius: 6px;
+                        cursor: pointer;
+                    ">Reload Page</button>
+                </div>
             `;
-            
-            const errorContent = document.createElement('div');
-            errorContent.style.cssText = `
-                background: #ff4444;
-                padding: 20px;
-                border-radius: 8px;
-                max-width: 500px;
-                text-align: center;
-            `;
-            errorContent.innerHTML = `
-                <h3>Error</h3>
-                <p>${message}</p>
-                <button onclick="this.parentElement.parentElement.remove()" style="
-                    background: white;
-                    border: none;
-                    padding: 10px 20px;
-                    border-radius: 4px;
-                    cursor: pointer;
-                    margin-top: 10px;
-                ">Close</button>
-            `;
-            
-            errorOverlay.appendChild(errorContent);
-            document.body.appendChild(errorOverlay);
-        }
-        
-        this.showLoadingOverlay(false);
+        }
+    }
+
+    // OPTIMIZATION: Cleanup method
+    destroy() {
+        if (this.audioPlayer) {
+            this.audioPlayer.destroy();
+        }
+        if (this.transcriptRenderer) {
+            this.transcriptRenderer.destroy();
+        }
     }
 }
 
-// Initialize app when DOM is ready
+// Initialize the application when DOM is loaded
 document.addEventListener('DOMContentLoaded', () => {
-    new LinguaSpaceApp();
+    window.linguaSpace = new LinguaSpaceApp();
 });
 
-// Initialize performance monitor
-if (window.PerformanceMonitor) {
-    window.performanceMonitor = new PerformanceMonitor();
-}
-
+// OPTIMIZATION: Cleanup on page unload
+window.addEventListener('beforeunload', () => {
+    if (window.linguaSpace) {
+        window.linguaSpace.destroy();
+    }
+});
+
+// Export for potential external use
 export { LinguaSpaceApp };